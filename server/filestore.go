--- conflicted
+++ resolved
@@ -9004,6 +9004,11 @@
 		// Leave a tombstone so we can remember our starting sequence in case
 		// full state becomes corrupted.
 		fs.writeTombstone(lseq, lmb.last.ts)
+		if !lmb.syncAlways && fs.cfg.Replicas == 1 && lmb.mfd != nil {
+			// We must ensure tombstone is durably written to disk before returning;
+			// otherwise, a crash could leave the stream in an unrecoverable state with no sequence
+			lmb.mfd.Sync()
+		}
 	}
 	// Close FDs since we'll move the file. We re-enable the FD after the purge is complete.
 	lmb.closeFDs()
@@ -9056,45 +9061,10 @@
 		dios <- struct{}{}
 	}()
 
-<<<<<<< HEAD
 	// Re-enable writing for the lmb.
 	lmb.mu.Lock()
 	lmb.enableForWriting(fs.fip)
 	lmb.mu.Unlock()
-=======
-	// Create new one.
-	<-dios
-	os.MkdirAll(mdir, defaultDirPerms)
-	dios <- struct{}{}
-
-	// Make sure we have a lmb to write to.
-	if _, err := fs.newMsgBlockForWrite(); err != nil {
-		fs.mu.Unlock()
-		return purged, err
-	}
-
-	// Check if we need to set the first seq to a new number.
-	if fseq > fs.state.FirstSeq {
-		fs.state.FirstSeq = fseq
-		fs.state.LastSeq = fseq - 1
-	}
-
-	lmb := fs.lmb
-	atomic.StoreUint64(&lmb.first.seq, fs.state.FirstSeq)
-	atomic.StoreUint64(&lmb.last.seq, fs.state.LastSeq)
-	lmb.last.ts = fs.state.LastTime.UnixNano()
-
-	if lseq := atomic.LoadUint64(&lmb.last.seq); lseq > 0 {
-		// Leave a tombstone so we can remember our starting sequence in case
-		// full state becomes corrupted.
-		fs.writeTombstone(lseq, lmb.last.ts)
-		if !lmb.syncAlways && fs.cfg.Replicas == 1 && lmb.mfd != nil {
-			// We must ensure tombstone is durably written to disk before returning;
-			// otherwise, a crash could leave the stream in an unrecoverable state with no sequence
-			lmb.mfd.Sync()
-		}
-	}
->>>>>>> 007d6b50
 
 	cb := fs.scb
 	fs.mu.Unlock()
