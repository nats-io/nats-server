--- conflicted
+++ resolved
@@ -4619,13 +4619,8 @@
 	var req JSApiConsumerPauseRequest
 	var resp = JSApiConsumerPauseResponse{ApiResponse: ApiResponse{Type: JSApiConsumerPauseResponseType}}
 
-<<<<<<< HEAD
-	if !isEmptyRequest(msg) {
-		if err := s.unmarshalRequest(c, acc, subject, msg, &req); err != nil {
-=======
 	if isJSONObjectOrArray(msg) {
-		if err := json.Unmarshal(msg, &req); err != nil {
->>>>>>> c0a38c4e
+    if err := s.unmarshalRequest(c, acc, subject, msg, &req); err != nil {
 			resp.Error = NewJSInvalidJSONError(err)
 			s.sendAPIErrResponse(ci, acc, subject, reply, string(msg), s.jsonResponse(&resp))
 			return
