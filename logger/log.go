// Copyright 2012-2015 Apcera Inc. All rights reserved.

//Package logger provides logging facilities for the NATS server
package logger

import (
	"fmt"
	"log"
	"os"
)

// Logger is the server logger
type Logger struct {
	logger     *log.Logger
	debug      bool
	trace      bool
	infoLabel  string
	errorLabel string
	fatalLabel string
	debugLabel string
	traceLabel string
}

// NewStdLogger creates a logger with output directed to Stderr
func NewStdLogger(time, debug, trace, colors, pid bool) *Logger {
	flags := 0
	if time {
		flags = log.LstdFlags | log.Lmicroseconds
	}

	pre := ""
	if pid {
		pre = pidPrefix()
	}

	l := &Logger{
		logger: log.New(os.Stderr, pre, flags),
		debug:  debug,
		trace:  trace,
	}

	if colors {
		setColoredLabelFormats(l)
	} else {
		setPlainLabelFormats(l)
	}

	return l
}

// NewFileLogger creates a logger with output directed to a file
func NewFileLogger(filename string, time, debug, trace, pid bool) *Logger {
	fileflags := os.O_WRONLY | os.O_APPEND | os.O_CREATE
	f, err := os.OpenFile(filename, fileflags, 0660)
	if err != nil {
		log.Fatalf("error opening file: %v", err)
	}

	flags := 0
	if time {
		flags = log.LstdFlags | log.Lmicroseconds
	}

	pre := ""
	if pid {
		pre = pidPrefix()
	}

	l := &Logger{
		logger: log.New(f, pre, flags),
		debug:  debug,
		trace:  trace,
	}

	setPlainLabelFormats(l)
	return l
}

// Generate the pid prefix string
func pidPrefix() string {
	return fmt.Sprintf("[%d] ", os.Getpid())
}

func setPlainLabelFormats(l *Logger) {
	l.infoLabel = "[INF] "
	l.debugLabel = "[DBG] "
	l.errorLabel = "[ERR] "
	l.fatalLabel = "[FTL] "
	l.traceLabel = "[TRC] "
}

func setColoredLabelFormats(l *Logger) {
	colorFormat := "[\x1b[%dm%s\x1b[0m] "
	l.infoLabel = fmt.Sprintf(colorFormat, 32, "INF")
	l.debugLabel = fmt.Sprintf(colorFormat, 36, "DBG")
	l.errorLabel = fmt.Sprintf(colorFormat, 31, "ERR")
	l.fatalLabel = fmt.Sprintf(colorFormat, 31, "FTL")
	l.traceLabel = fmt.Sprintf(colorFormat, 33, "TRC")
}

// Noticef logs a notice statement
func (l *Logger) Noticef(format string, v ...interface{}) {
	l.logger.Printf(l.infoLabel+format, v...)
}

// Errorf logs an error statement
func (l *Logger) Errorf(format string, v ...interface{}) {
	l.logger.Printf(l.errorLabel+format, v...)
}

// Fatalf logs a fatal error
func (l *Logger) Fatalf(format string, v ...interface{}) {
	l.logger.Fatalf(l.fatalLabel+format, v...)
}

// Debugf logs a debug statement
func (l *Logger) Debugf(format string, v ...interface{}) {
	if l.debug {
		l.logger.Printf(l.debugLabel+format, v...)
	}
}

// Tracef logs a trace statement
func (l *Logger) Tracef(format string, v ...interface{}) {
<<<<<<< HEAD
	l.logger.Printf(l.traceLabel+format, v...)
=======
	if l.trace {
		l.logger.Printf(l.traceLabel+format, v...)
	}
>>>>>>> 8caed5ee
}<|MERGE_RESOLUTION|>--- conflicted
+++ resolved
@@ -122,11 +122,7 @@
 
 // Tracef logs a trace statement
 func (l *Logger) Tracef(format string, v ...interface{}) {
-<<<<<<< HEAD
-	l.logger.Printf(l.traceLabel+format, v...)
-=======
 	if l.trace {
 		l.logger.Printf(l.traceLabel+format, v...)
 	}
->>>>>>> 8caed5ee
 }